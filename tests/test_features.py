--- conflicted
+++ resolved
@@ -194,57 +194,6 @@
     } == {"2b4bc73cf59d486dd9043e840b5028b679354dd9", "e4ecd4d0fda7e762d29aceb8425f2c5d4d0bf962"}
 
 
-<<<<<<< HEAD
-def test_user_defined_operators() -> None:
-    solc_select.switch_global_version("0.8.19", always_install=True)
-    slither = Slither("./tests/ast-parsing/user_defined_operators-0.8.19.sol")
-    contract_t = slither.get_contract_from_name("T")[0]
-    add_function_call = contract_t.get_function_from_full_name("add_function_call(Int,Int)")
-    ok = False
-    for ir in add_function_call.all_slithir_operations():
-        if isinstance(ir, InternalCall) and ir.function_name == "add":
-            ok = True
-    if not ok:
-        assert False
-
-    add_op = contract_t.get_function_from_full_name("add_op(Int,Int)")
-    ok = False
-    for ir in add_op.all_slithir_operations():
-        if isinstance(ir, InternalCall) and ir.function_name == "add":
-            ok = True
-    if not ok:
-        assert False
-
-    lib_call = contract_t.get_function_from_full_name("lib_call(Int)")
-    ok = False
-    for ir in lib_call.all_slithir_operations():
-        if isinstance(ir, LibraryCall) and ir.destination == "Lib" and ir.function_name == "f":
-            ok = True
-    if not ok:
-        assert False
-
-    neg_usertype = contract_t.get_function_from_full_name("neg_usertype(Int)")
-    ok = False
-    for ir in neg_usertype.all_slithir_operations():
-        if isinstance(ir, InternalCall) and ir.function_name == "neg":
-            ok = True
-    if not ok:
-        assert False
-
-    neg_int = contract_t.get_function_from_full_name("neg_int(int256)")
-    ok = True
-    for ir in neg_int.all_slithir_operations():
-        if isinstance(ir, InternalCall):
-            ok = False
-    if not ok:
-        assert False
-
-    eq_op = contract_t.get_function_from_full_name("eq_op(Int,Int)")
-    for ir in eq_op.all_slithir_operations():
-        if isinstance(ir, InternalCall) and ir.function_name == "eq":
-            return
-    assert False
-=======
 def test_using_for_global_collision() -> None:
     solc_select.switch_global_version("0.8.18", always_install=True)
     standard_json = SolcStandardJson()
@@ -253,4 +202,54 @@
     compilation = CryticCompile(standard_json)
     sl = Slither(compilation)
     _run_all_detectors(sl)
->>>>>>> cb376503
+
+
+def test_user_defined_operators() -> None:
+    solc_select.switch_global_version("0.8.19", always_install=True)
+    slither = Slither("./tests/ast-parsing/user_defined_operators-0.8.19.sol")
+    contract_t = slither.get_contract_from_name("T")[0]
+    add_function_call = contract_t.get_function_from_full_name("add_function_call(Int,Int)")
+    ok = False
+    for ir in add_function_call.all_slithir_operations():
+        if isinstance(ir, InternalCall) and ir.function_name == "add":
+            ok = True
+    if not ok:
+        assert False
+
+    add_op = contract_t.get_function_from_full_name("add_op(Int,Int)")
+    ok = False
+    for ir in add_op.all_slithir_operations():
+        if isinstance(ir, InternalCall) and ir.function_name == "add":
+            ok = True
+    if not ok:
+        assert False
+
+    lib_call = contract_t.get_function_from_full_name("lib_call(Int)")
+    ok = False
+    for ir in lib_call.all_slithir_operations():
+        if isinstance(ir, LibraryCall) and ir.destination == "Lib" and ir.function_name == "f":
+            ok = True
+    if not ok:
+        assert False
+
+    neg_usertype = contract_t.get_function_from_full_name("neg_usertype(Int)")
+    ok = False
+    for ir in neg_usertype.all_slithir_operations():
+        if isinstance(ir, InternalCall) and ir.function_name == "neg":
+            ok = True
+    if not ok:
+        assert False
+
+    neg_int = contract_t.get_function_from_full_name("neg_int(int256)")
+    ok = True
+    for ir in neg_int.all_slithir_operations():
+        if isinstance(ir, InternalCall):
+            ok = False
+    if not ok:
+        assert False
+
+    eq_op = contract_t.get_function_from_full_name("eq_op(Int,Int)")
+    for ir in eq_op.all_slithir_operations():
+        if isinstance(ir, InternalCall) and ir.function_name == "eq":
+            return
+    assert False