--- conflicted
+++ resolved
@@ -60,13 +60,9 @@
         "https://github.com/crytic/slither/wiki/Detector-Documentation#storage-abiencoderv2-array"
     )
     WIKI_TITLE = "Storage ABIEncoderV2 Array"
-<<<<<<< HEAD
     WIKI_DESCRIPTION = """`solc` versions `0.4.7`-`0.5.9` contain a [compiler bug](https://blog.ethereum.org/2019/06/25/solidity-storage-array-bugs) leading to incorrect ABI encoder usage."""
-=======
-    WIKI_DESCRIPTION = """`solc` versions `0.4.7`-`0.5.10` contain a [compiler bug](https://blog.ethereum.org/2019/06/25/solidity-storage-array-bugs.) leading to incorrect ABI encoder usage."""
 
     # region wiki_exploit_scenario
->>>>>>> 8deffd70
     WIKI_EXPLOIT_SCENARIO = """
 ```solidity
 contract A {
