--- conflicted
+++ resolved
@@ -86,20 +86,11 @@
 
         # Create a result for each finding
         for v in constable_variables:
-<<<<<<< HEAD
             info = "{} should be constant ({})\n".format(v.canonical_name,
                                                          v.source_mapping_str)
-            all_info += info
-        if all_info != '':
-            json = self.generate_json_result(all_info)
-            self.add_variables_to_json(constable_variables, json)
-=======
-            info = "{}.{} should be constant ({})\n".format(v.contract.name,
-                                                            v.name,
-                                                            v.source_mapping_str)
             json = self.generate_json_result(info)
             self.add_variable_to_json(v, json)
->>>>>>> 7cadf980
+
             results.append(json)
 
         return results