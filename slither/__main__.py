--- conflicted
+++ resolved
@@ -555,7 +555,6 @@
         default=False,
     )
 
-<<<<<<< HEAD
     group_misc.add_argument(
         "--no-fail",
         help="Do not fail in case of parsing (echidna mode only)",
@@ -563,50 +562,7 @@
         default=defaults_flag_in_config["no_fail"],
     )
 
-    group_codex.add_argument(
-        "--codex",
-        help="Enable codex (require an OpenAI API Key)",
-        action="store_true",
-        default=defaults_flag_in_config["codex"],
-    )
-
-    group_codex.add_argument(
-        "--codex-log",
-        help="Log codex queries (in crytic_export/codex/)",
-        action="store_true",
-        default=False,
-    )
-
-    group_codex.add_argument(
-        "--codex-contracts",
-        help="Comma separated list of contracts to submit to OpenAI Codex",
-        action="store",
-        default=defaults_flag_in_config["codex_contracts"],
-    )
-
-    group_codex.add_argument(
-        "--codex-model",
-        help="Name of the Codex model to use (affects pricing).  Defaults to 'text-davinci-003'",
-        action="store",
-        default=defaults_flag_in_config["codex_model"],
-    )
-
-    group_codex.add_argument(
-        "--codex-temperature",
-        help="Temperature to use with Codex.  Lower number indicates a more precise answer while higher numbers return more creative answers.  Defaults to 0",
-        action="store",
-        default=defaults_flag_in_config["codex_temperature"],
-    )
-
-    group_codex.add_argument(
-        "--codex-max-tokens",
-        help="Maximum amount of tokens to use on the response.  This number plus the size of the prompt can be no larger than the limit (4097 for text-davinci-003)",
-        action="store",
-        default=defaults_flag_in_config["codex_max_tokens"],
-    )
-=======
     codex.init_parser(parser)
->>>>>>> aee2a786
 
     # debugger command
     parser.add_argument("--debug", help=argparse.SUPPRESS, action="store_true", default=False)
