# Contributing to Slither
First, thanks for your interest in contributing to Slither! We welcome and appreciate all contributions, including bug reports, feature suggestions, tutorials/blog posts, and code improvements.

If you're unsure where to start, we recommend our [`good first issue`](https://github.com/crytic/slither/issues?q=is%3Aissue+is%3Aopen+label%3A%22good+first+issue%22) and [`help wanted`](https://github.com/crytic/slither/issues?q=is%3Aissue+is%3Aopen+label%3A%22help+wanted%22) issue labels.

## Bug reports and feature suggestions
Bug reports and feature suggestions can be submitted to our issue tracker. For bug reports, attaching the contract that caused the bug will help us in debugging and resolving the issue quickly. If you find a security vulnerability, do not open an issue; email opensource@trailofbits.com instead.

## Questions
Questions can be submitted to the issue tracker, but you may get a faster response if you ask in our [chat room](https://empireslacking.herokuapp.com/) (in the #ethereum channel).

## Code
Slither uses the pull request contribution model. Please make an account on Github, fork this repo, and submit code contributions via pull request. For more documentation, look [here](https://guides.github.com/activities/forking/).

Some pull request guidelines:

- Work from the [`dev`](https://github.com/crytic/slither/tree/dev) branch. We performed extensive tests prior to merging anything to `master`, working from `dev` will allow us to merge your work faster.
- Minimize irrelevant changes (formatting, whitespace, etc) to code that would otherwise not be touched by this patch. Save formatting or style corrections for a separate pull request that does not make any semantic changes.
- When possible, large changes should be split up into smaller focused pull requests.
- Fill out the pull request description with a summary of what your patch does, key changes that have been made, and any further points of discussion, if applicable.
- Title your pull request with a brief description of what it's changing. "Fixes #123" is a good comment to add to the description, but makes for an unclear title on its own.

## Development Environment
Instructions for installing a development version of Slither can be found in our [wiki](https://github.com/crytic/slither/wiki/Developer-installation).

To run the unit tests, you need
- `deepdiff` installed (`pip install deepdiff`).
- `pycov` installed (`pip install pytest-cov`).
- [`solc-select`](https://github.com/crytic/solc-select) installed.

### Linters

Several linters and security checkers are run on the PRs.

To run them locally in the root dir of the repository:

<<<<<<< HEAD
- `pylint slither --rcfile pyproject.toml`
- `black slither --config pyproject.toml`
=======
- `pylint slither tests --rcfile pyproject.toml`
- `black . --config pyproject.toml`
>>>>>>> 960fc1cb

We use black `19.10b0`.
### Detectors tests

For each new detector, at least one regression tests must be present.

- Create a test in `tests`
- Update `ALL_TEST` in `tests/test_detectors.py`
- Run `python ./tests/test_detectors.py --generate`. This will generate the json artifacts in `tests/expected_json`. Add the generated files to git.
- Run `pytest ./tests/test_detectors.py` and check that everything worked.

To see the tests coverage, run `pytest  tests/test_detectors.py  --cov=slither/detectors --cov-branch --cov-report html`

### Parser tests
- Create a test in `tests/ast-parsing`
- Run `python ./tests/test_ast_parsing.py --generate`. This will generate the json artifacts in `tests/expected_json`. Add the generated files to git.
- Run `pytest ./tests/test_ast_parsing.py` and check that everything worked.

To see the tests coverage, run `pytest  tests/test_ast_parsing.py  --cov=slither/solc_parsing --cov-branch --cov-report html`<|MERGE_RESOLUTION|>--- conflicted
+++ resolved
@@ -34,13 +34,8 @@
 
 To run them locally in the root dir of the repository:
 
-<<<<<<< HEAD
-- `pylint slither --rcfile pyproject.toml`
-- `black slither --config pyproject.toml`
-=======
 - `pylint slither tests --rcfile pyproject.toml`
 - `black . --config pyproject.toml`
->>>>>>> 960fc1cb
 
 We use black `19.10b0`.
 ### Detectors tests
